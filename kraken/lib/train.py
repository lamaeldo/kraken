#
# Copyright 2015 Benjamin Kiessling
#
# Licensed under the Apache License, Version 2.0 (the "License");
# you may not use this file except in compliance with the License.
# You may obtain a copy of the License at
#
# http://www.apache.org/licenses/LICENSE-2.0
#
# Unless required by applicable law or agreed to in writing, software
# distributed under the License is distributed on an "AS IS" BASIS,
# WITHOUT WARRANTIES OR CONDITIONS OF ANY KIND, either express
# or implied. See the License for the specific language governing
# permissions and limitations under the License.
"""
Training loop interception helpers
"""
import re
import torch
import logging
import warnings
import numpy as np
import torch.nn.functional as F
import pytorch_lightning as pl

from os import PathLike
from functools import partial
from torch.multiprocessing import Pool
from torchmetrics import CharErrorRate, WordErrorRate
from torchmetrics.classification import MultilabelAccuracy, MultilabelJaccardIndex
from torch.optim import lr_scheduler
from typing import Callable, Dict, Optional, Sequence, Union, Any, Literal
from pytorch_lightning.callbacks import Callback, EarlyStopping, BaseFinetuning, LearningRateMonitor

from kraken.lib import models, vgsl, default_specs, progress
from kraken.lib.xml import preparse_xml_data
from kraken.lib.util import make_printable
from kraken.lib.codec import PytorchCodec
from kraken.lib.dataset import (ArrowIPCRecognitionDataset, BaselineSet,
                                GroundTruthDataset, PolygonGTDataset,
                                ImageInputTransforms, collate_sequences)
from kraken.lib.models import validate_hyper_parameters
from kraken.lib.exceptions import KrakenInputException, KrakenEncodeException

from torch.utils.data import DataLoader, random_split, Subset


logger = logging.getLogger(__name__)


def _star_fun(fun, kwargs):
    try:
        return fun(**kwargs)
    except FileNotFoundError as e:
        logger.warning(f'{e.strerror}: {e.filename}. Skipping.')
    except KrakenInputException as e:
        logger.warning(str(e))
    return None

def _validation_worker_init_fn(worker_id):
    """ Fix random seeds so that augmentation always produces the same
        results when validating. Temporarily increase the logging level
        for lightning because otherwise it will display a message
        at info level about the seed being changed. """
    from pytorch_lightning import seed_everything
    level = logging.getLogger("lightning_fabric.utilities.seed").level
    logging.getLogger("lightning_fabric.utilities.seed").setLevel(logging.WARN)
    seed_everything(42)
    logging.getLogger("lightning_fabric.utilities.seed").setLevel(level)

class KrakenTrainer(pl.Trainer):
    def __init__(self,
                 enable_progress_bar: bool = True,
                 enable_summary: bool = True,
                 min_epochs: int = 5,
                 max_epochs: int = 100,
                 freeze_backbone=-1,
                 pl_logger: Union[pl.loggers.logger.Logger, str, None] = None,
                 log_dir: Optional[PathLike] = None,
                 *args,
                 **kwargs):
        kwargs['enable_checkpointing'] = False
        kwargs['enable_progress_bar'] = enable_progress_bar
        kwargs['min_epochs'] = min_epochs
        kwargs['max_epochs'] = max_epochs
        kwargs['callbacks'] = ([] if 'callbacks' not in kwargs else kwargs['callbacks'])
        if not isinstance(kwargs['callbacks'], list):
            kwargs['callbacks'] = [kwargs['callbacks']]

        if pl_logger:
            if 'logger' in kwargs and isinstance(kwargs['logger'], pl.loggers.logger.Logger):
                logger.debug('Experiment logger has been provided outside KrakenTrainer as `logger`')
            elif isinstance(pl_logger, pl.loggers.logger.Logger):
                logger.debug('Experiment logger has been provided outside KrakenTrainer as `pl_logger`')
                kwargs['logger'] = pl_logger
            elif pl_logger == 'tensorboard':
                logger.debug('Creating default experiment logger')
                kwargs['logger'] = pl.loggers.TensorBoardLogger(log_dir)
            else:
                logger.error('`pl_logger` was set, but %s is not an accepted value', pl_logger)
                raise ValueError(f'{pl_logger} is not acceptable as logger')
            kwargs['callbacks'].append(LearningRateMonitor(logging_interval='step'))
        else:
            kwargs['logger'] = False

        if enable_progress_bar:
            progress_bar_cb = progress.KrakenTrainProgressBar(leave=True)
            kwargs['callbacks'].append(progress_bar_cb)

        if enable_summary:
            from pytorch_lightning.callbacks import RichModelSummary
            summary_cb = RichModelSummary(max_depth=2)
            kwargs['callbacks'].append(summary_cb)
            kwargs['enable_model_summary'] = False

        if freeze_backbone > 0:
            kwargs['callbacks'].append(KrakenFreezeBackbone(freeze_backbone))

        kwargs['callbacks'].extend([KrakenSetOneChannelMode(), KrakenSaveModel()])
        super().__init__(*args, **kwargs)
        self.automatic_optimization = False

    def fit(self, *args, **kwargs):
        with warnings.catch_warnings():
            warnings.filterwarnings(action='ignore', category=UserWarning,
                                    message='The dataloader,')
            super().fit(*args, **kwargs)


class KrakenFreezeBackbone(BaseFinetuning):
    """
    Callback freezing all but the last layer for fixed number of iterations.
    """
    def __init__(self, unfreeze_at_iterations=10):
        super().__init__()
        self.unfreeze_at_iteration = unfreeze_at_iterations

    def freeze_before_training(self, pl_module):
        pass

    def finetune_function(self, pl_module, current_epoch, optimizer):
        pass

    def on_train_start(self, trainer: "pl.Trainer", pl_module: "pl.LightningModule") -> None:
        self.freeze(pl_module.net[:-1])

    def on_train_batch_start(self, trainer: "pl.Trainer", pl_module: "pl.LightningModule", batch, batch_idx) -> None:
        """
        Called for each training batch.
        """
        if trainer.global_step == self.unfreeze_at_iteration:
            for opt_idx, optimizer in enumerate(trainer.optimizers):
                num_param_groups = len(optimizer.param_groups)
                self.unfreeze_and_add_param_group(modules=pl_module.net[:-1],
                                                  optimizer=optimizer,
                                                  train_bn=True,)
                current_param_groups = optimizer.param_groups
                self._store(pl_module, opt_idx, num_param_groups, current_param_groups)

    def on_train_epoch_start(self, trainer: "pl.Trainer", pl_module: "pl.LightningModule") -> None:
        """Called when the epoch begins."""
        pass


class KrakenSetOneChannelMode(Callback):
    """
    Callback that sets the one_channel_mode of the model after the first epoch.
    """
    def on_train_epoch_end(self, trainer: "pl.Trainer", pl_module: "pl.LightningModule") -> None:
        # fill one_channel_mode after 1 iteration over training data set
        if not trainer.sanity_checking and trainer.current_epoch == 0 and trainer.model.nn.model_type == 'recognition':
            ds = getattr(pl_module, 'train_set', None)
            if not ds and trainer.datamodule:
                ds = trainer.datamodule.train_set
            im_mode = ds.dataset.im_mode
            if im_mode in ['1', 'L']:
                logger.info(f'Setting model one_channel_mode to {im_mode}.')
                trainer.model.nn.one_channel_mode = im_mode


class KrakenSaveModel(Callback):
    """
    Kraken's own serialization callback instead of pytorch's.
    """
    def on_validation_end(self, trainer: "pl.Trainer", pl_module: "pl.LightningModule") -> None:
        if not trainer.sanity_checking:
            trainer.model.nn.hyper_params['completed_epochs'] += 1
            metric = float(trainer.logged_metrics['val_metric']) if 'val_metric' in trainer.logged_metrics else -1.0
            trainer.model.nn.user_metadata['accuracy'].append((trainer.global_step, metric))
            trainer.model.nn.user_metadata['metrics'].append((trainer.global_step, {k: float(v) for k, v in trainer.logged_metrics.items()}))

            logger.info('Saving to {}_{}'.format(trainer.model.output, trainer.current_epoch))
            trainer.model.nn.save_model(f'{trainer.model.output}_{trainer.current_epoch}.mlmodel')


class RecognitionModel(pl.LightningModule):
    def __init__(self,
                 hyper_params: Dict[str, Any] = None,
                 output: str = 'model',
                 spec: str = default_specs.RECOGNITION_SPEC,
                 append: Optional[int] = None,
                 model: Optional[Union[PathLike, str]] = None,
                 reorder: Union[bool, str] = True,
                 training_data: Union[Sequence[Union[PathLike, str]], Sequence[Dict[str, Any]]] = None,
                 evaluation_data: Optional[Union[Sequence[Union[PathLike, str]], Sequence[Dict[str, Any]]]] = None,
                 partition: Optional[float] = 0.9,
                 binary_dataset_split: bool = False,
                 num_workers: int = 1,
                 load_hyper_parameters: bool = False,
                 repolygonize: bool = False,
                 force_binarization: bool = False,
                 format_type: Literal['path', 'alto', 'page', 'xml', 'binary'] = 'path',
                 codec: Optional[Dict] = None,
                 resize: Literal['fail', 'both', 'new', 'add', 'union'] = 'fail'):
        """
        A LightningModule encapsulating the training setup for a text
        recognition model.

        Setup parameters (load, training_data, evaluation_data, ....) are
        named, model hyperparameters (everything in
        `kraken.lib.default_specs.RECOGNITION_HYPER_PARAMS`) are in in the
        `hyper_params` argument.

        Args:
            hyper_params (dict): Hyperparameter dictionary containing all fields
                                 from
                                 kraken.lib.default_specs.RECOGNITION_HYPER_PARAMS
            **kwargs: Setup parameters, i.e. CLI parameters of the train() command.
        """
        super().__init__()
        hyper_params_ = default_specs.RECOGNITION_HYPER_PARAMS.copy()
        if model:
            logger.info(f'Loading existing model from {model} ')
            self.nn = vgsl.TorchVGSLModel.load_model(model)

            if self.nn.model_type not in [None, 'recognition']:
                raise ValueError(f'Model {model} is of type {self.nn.model_type} while `recognition` is expected.')

            if load_hyper_parameters:
                hp = self.nn.hyper_params
            else:
                hp = {}
            hyper_params_.update(hp)
        else:
            self.nn = None

        if hyper_params:
            hyper_params_.update(hyper_params)
        self.save_hyperparameters(hyper_params_)

        self.reorder = reorder
        self.append = append
        self.model = model
        self.num_workers = num_workers
        if resize == "add":
            resize = "union"
            warnings.warn("'add' value for resize has been deprecated. Use 'union' instead.", DeprecationWarning)
        elif resize == "both":
            resize = "new"
            warnings.warn("'both' value for resize has been deprecated. Use 'new' instead.", DeprecationWarning)

        self.resize = resize
        self.format_type = format_type
        self.output = output

        self.best_epoch = 0
        self.best_metric = 0.0

        DatasetClass = GroundTruthDataset
        valid_norm = True
        if format_type in ['xml', 'page', 'alto']:
            logger.info(f'Parsing {len(training_data)} XML files for training data')
            training_data = preparse_xml_data(training_data, format_type, repolygonize)
            if evaluation_data:
                logger.info(f'Parsing {len(evaluation_data)} XML files for validation data')
                evaluation_data = preparse_xml_data(evaluation_data, format_type, repolygonize)
            if binary_dataset_split:
                logger.warning('Internal binary dataset splits are enabled but using non-binary dataset files. Will be ignored.')
                binary_dataset_split = False
            DatasetClass = PolygonGTDataset
            valid_norm = False
        elif format_type == 'binary':
            DatasetClass = ArrowIPCRecognitionDataset
            if repolygonize:
                logger.warning('Repolygonization enabled in `binary` mode. Will be ignored.')
            valid_norm = False
            logger.info(f'Got {len(training_data)} binary dataset files for training data')
            training_data = [{'file': file} for file in training_data]
            if evaluation_data:
                logger.info(f'Got {len(evaluation_data)} binary dataset files for validation data')
                evaluation_data = [{'file': file} for file in evaluation_data]
        elif format_type == 'path':
            if force_binarization:
                logger.warning('Forced binarization enabled in `path` mode. Will be ignored.')
                force_binarization = False
            if repolygonize:
                logger.warning('Repolygonization enabled in `path` mode. Will be ignored.')
            if binary_dataset_split:
                logger.warning('Internal binary dataset splits are enabled but using non-binary dataset files. Will be ignored.')
                binary_dataset_split = False
            logger.info(f'Got {len(training_data)} line strip images for training data')
            training_data = [{'image': im} for im in training_data]
            if evaluation_data:
                logger.info(f'Got {len(evaluation_data)} line strip images for validation data')
                evaluation_data = [{'image': im} for im in evaluation_data]
            valid_norm = True
        # format_type is None. Determine training type from length of training data entry
        elif not format_type:
            if len(training_data[0]) >= 4:
                DatasetClass = PolygonGTDataset
                valid_norm = False
            else:
                if force_binarization:
                    logger.warning('Forced binarization enabled with box lines. Will be ignored.')
                    force_binarization = False
                if repolygonize:
                    logger.warning('Repolygonization enabled with box lines. Will be ignored.')
                if binary_dataset_split:
                    logger.warning('Internal binary dataset splits are enabled but using non-binary dataset files. Will be ignored.')
                    binary_dataset_split = False
        else:
            raise ValueError(f'format_type {format_type} not in [alto, page, xml, path, binary].')

        spec = spec.strip()
        if spec[0] != '[' or spec[-1] != ']':
            raise ValueError(f'VGSL spec {spec} not bracketed')
        self.spec = spec
        # preparse input sizes from vgsl string to seed ground truth data set
        # sizes and dimension ordering.
        if not self.nn:
            blocks = spec[1:-1].split(' ')
            m = re.match(r'(\d+),(\d+),(\d+),(\d+)', blocks[0])
            if not m:
                raise ValueError(f'Invalid input spec {blocks[0]}')
            batch, height, width, channels = [int(x) for x in m.groups()]
        else:
            batch, channels, height, width = self.nn.input

        self.transforms = ImageInputTransforms(batch,
                                               height,
                                               width,
                                               channels,
                                               (self.hparams.pad, 0),
                                               valid_norm,
                                               force_binarization)

        self.example_input_array = torch.Tensor(batch,
                                                channels,
                                                height if height else 32,
                                                width if width else 400)

        if 'file_system' in torch.multiprocessing.get_all_sharing_strategies():
            logger.debug('Setting multiprocessing tensor sharing strategy to file_system')
            torch.multiprocessing.set_sharing_strategy('file_system')

        if evaluation_data:
            train_set = self._build_dataset(DatasetClass, training_data)
            self.train_set = Subset(train_set, range(len(train_set)))
            val_set = self._build_dataset(DatasetClass, evaluation_data)
            self.val_set = Subset(val_set, range(len(val_set)))
        elif binary_dataset_split:
            train_set = self._build_dataset(DatasetClass, training_data, split_filter='train')
            self.train_set = Subset(train_set, range(len(train_set)))
            val_set = self._build_dataset(DatasetClass, training_data, split_filter='validation')
            self.val_set = Subset(val_set, range(len(val_set)))
            logger.info(f'Found {len(self.train_set)} (train) / {len(self.val_set)} (val) samples in pre-encoded dataset')
        else:
            train_set = self._build_dataset(DatasetClass, training_data)
            train_len = int(len(train_set)*partition)
            val_len = len(train_set) - train_len
            logger.info(f'No explicit validation data provided. Splitting off '
                        f'{val_len} (of {len(train_set)}) samples to validation '
                        'set. (Will disable alphabet mismatch detection.)')
            self.train_set, self.val_set = random_split(train_set, (train_len, val_len))

        if len(self.train_set) == 0 or len(self.val_set) == 0:
            raise ValueError('No valid training data was provided to the train '
                             'command. Please add valid XML, line, or binary data.')

        logger.info(f'Training set {len(self.train_set)} lines, validation set '
                    f'{len(self.val_set)} lines, alphabet {len(train_set.alphabet)} '
                    'symbols')
        alpha_diff_only_train = set(self.train_set.dataset.alphabet).difference(set(self.val_set.dataset.alphabet))
        alpha_diff_only_val = set(self.val_set.dataset.alphabet).difference(set(self.train_set.dataset.alphabet))
        if alpha_diff_only_train:
            logger.warning(f'alphabet mismatch: chars in training set only: '
                           f'{alpha_diff_only_train} (not included in accuracy test '
                           'during training)')
        if alpha_diff_only_val:
            logger.warning(f'alphabet mismatch: chars in validation set only: {alpha_diff_only_val} (not trained)')
        logger.info('grapheme\tcount')
        for k, v in sorted(train_set.alphabet.items(), key=lambda x: x[1], reverse=True):
            char = make_printable(k)
            if char == k:
                char = '\t' + char
            logger.info(f'{char}\t{v}')

        if codec:
            logger.info('Instantiating codec')
            self.codec = PytorchCodec(codec)
            for k, v in self.codec.c2l.items():
                char = make_printable(k)
                if char == k:
                    char = '\t' + char
                logger.info(f'{char}\t{v}')
        else:
            self.codec = None

        logger.info('Encoding training set')

        self.val_cer = CharErrorRate()
        self.val_wer = WordErrorRate()

    def _build_dataset(self,
                       DatasetClass,
                       training_data,
                       **kwargs):
        dataset = DatasetClass(normalization=self.hparams.normalization,
                               whitespace_normalization=self.hparams.normalize_whitespace,
                               reorder=self.reorder,
                               im_transforms=self.transforms,
                               augmentation=self.hparams.augment,
                               **kwargs)

        if (self.num_workers and self.num_workers > 1) and self.format_type != 'binary':
            with Pool(processes=self.num_workers) as pool:
                for im in pool.imap_unordered(partial(_star_fun, dataset.parse), training_data, 5):
                    logger.debug(f'Adding sample {im} to training set')
                    if im:
                        dataset.add(**im)
        else:
            for im in training_data:
                try:
                    dataset.add(**im)
                except KrakenInputException as e:
                    logger.warning(str(e))
            if self.format_type == 'binary' and self.hparams.normalization:
                logger.debug('Rebuilding dataset using unicode normalization')
                dataset.rebuild_alphabet()
        return dataset

    def forward(self, x, seq_lens=None):
        return self.net(x, seq_lens)

    def training_step(self, batch, batch_idx):
        input, target = batch['image'], batch['target']
        # sequence batch
        if 'seq_lens' in batch:
            seq_lens, label_lens = batch['seq_lens'], batch['target_lens']
            target = (target, label_lens)
            o = self.net(input, seq_lens)
        else:
            o = self.net(input)

        seq_lens = o[1]
        output = o[0]
        target_lens = target[1]
        target = target[0]
        # height should be 1 by now
        if output.size(2) != 1:
            raise KrakenInputException('Expected dimension 3 to be 1, actual {}'.format(output.size(2)))
        output = output.squeeze(2)
        # NCW -> WNC
        loss = self.nn.criterion(output.permute(2, 0, 1),  # type: ignore
                                 target,
                                 seq_lens,
                                 target_lens)
        self.log('train_loss', loss, on_step=True, on_epoch=False, prog_bar=False, logger=True)
        return loss

    def validation_step(self, batch, batch_idx):
        pred = self.rec_nn.predict_string(batch['image'], batch['seq_lens'])
        idx = 0
        decoded_targets = []
        for offset in batch['target_lens']:
            decoded_targets.append(''.join([x[0] for x in self.val_codec.decode([(x, 0, 0, 0) for x in batch['target'][idx:idx+offset]])]))
            idx += offset
        self.val_cer.update(pred, decoded_targets)
<<<<<<< HEAD
        
        if self.logger and self.trainer.state.stage != 'sanity_check' and self.hparams.batch_size * batch_idx < 16:
            for i in range(self.hparams.batch_size):
                count = self.hparams.batch_size * batch_idx + i
                if count < 16:
                    self.logger.experiment.add_image(f'Validation #{count}, target: {decoded_targets[i]}', batch['image'][i], self.global_step, dataformats="CHW")
                    self.logger.experiment.add_text(f'Validation #{count}, target: {decoded_targets[i]}', pred[i], self.global_step)
    
=======
        self.val_wer.update(pred, decoded_targets)

>>>>>>> 3ff282ad
    def on_validation_epoch_end(self):
        self.val_cer.compute()
        self.val_wer.compute()

        accuracy = 1.0 - self.val_cer.compute()
        word_accuracy = 1.0 - self.val_wer.compute()

        if accuracy > self.best_metric:
            logger.debug(f'Updating best metric from {self.best_metric} ({self.best_epoch}) to {accuracy} ({self.current_epoch})')
            self.best_epoch = self.current_epoch
            self.best_metric = accuracy
        logger.info(f'validation run: total chars {self.val_cer.total} errors {self.val_cer.errors} accuracy {accuracy}')
        self.log('val_accuracy', accuracy, on_step=False, on_epoch=True, prog_bar=True, logger=True)
        self.log('val_word_accuracy', word_accuracy, on_step=False, on_epoch=True, prog_bar=True, logger=True)
        self.log('val_metric', accuracy, on_step=False, on_epoch=True, prog_bar=False, logger=False)
        self.val_cer.reset()


    def setup(self, stage: Optional[str] = None):
        # finalize models in case of appending/loading
        if stage in [None, 'fit']:
            
            # Log a few sample images before the datasets are encoded.
            # This is only possible for Arrow datasets, because the
            # other dataset types can only be accessed after encoding
            if self.logger and isinstance(self.train_set.dataset, ArrowIPCRecognitionDataset) :
                for i in range(min(len(self.train_set), 16)):
                    idx = np.random.randint(len(self.train_set))
                    sample = self.train_set[idx]
                    self.logger.experiment.add_image(f'train_set sample #{i}: {sample["target"]}', sample['image'])
            
            if self.append:
                self.train_set.dataset.encode(self.codec)
                # now we can create a new model
                self.spec = '[{} O1c{}]'.format(self.spec[1:-1], self.train_set.dataset.codec.max_label + 1)
                logger.info(f'Appending {self.spec} to existing model {self.nn.spec} after {self.append}')
                self.nn.append(self.append, self.spec)
                self.nn.add_codec(self.train_set.dataset.codec)
                logger.info(f'Assembled model spec: {self.nn.spec}')
            elif self.model:
                self.spec = self.nn.spec

                # prefer explicitly given codec over network codec if mode is 'new'
                codec = self.codec if (self.codec and self.resize == 'new') else self.nn.codec

                codec.strict = True

                try:
                    self.train_set.dataset.encode(codec)
                except KrakenEncodeException:
                    alpha_diff = set(self.train_set.dataset.alphabet).difference(
                        set(codec.c2l.keys())
                    )
                    if self.resize == 'fail':
                        raise KrakenInputException(f'Training data and model codec alphabets mismatch: {alpha_diff}')
                    elif self.resize == 'union':
                        logger.info(f'Resizing codec to include '
                                    f'{len(alpha_diff)} new code points')
                        # Construct two codecs:
                        # 1. training codec containing only the vocabulary in the training dataset
                        # 2. validation codec = training codec + validation set vocabulary
                        # This keep the codec in the model from being 'polluted' by non-trained characters.
                        train_codec = codec.add_labels(alpha_diff)
                        self.nn.add_codec(train_codec)
                        logger.info(f'Resizing last layer in network to {train_codec.max_label+1} outputs')
                        self.nn.resize_output(train_codec.max_label + 1)
                        self.train_set.dataset.encode(train_codec)
                    elif self.resize == 'new':
                        logger.info(f'Resizing network or given codec to '
                                    f'{len(self.train_set.dataset.alphabet)} '
                                    f'code sequences')
                        # same codec procedure as above, just with merging.
                        self.train_set.dataset.encode(None)
                        train_codec, del_labels = codec.merge(self.train_set.dataset.codec)
                        # Switch codec.
                        self.nn.add_codec(train_codec)
                        logger.info(f'Deleting {len(del_labels)} output classes from network '
                                    f'({len(codec)-len(del_labels)} retained)')
                        self.nn.resize_output(train_codec.max_label + 1, del_labels)
                        self.train_set.dataset.encode(train_codec)
                    else:
                        raise ValueError(f'invalid resize parameter value {self.resize}')
                self.nn.codec.strict = False
                self.spec = self.nn.spec
            else:
                self.train_set.dataset.encode(self.codec)
                logger.info(f'Creating new model {self.spec} with {self.train_set.dataset.codec.max_label+1} outputs')
                self.spec = '[{} O1c{}]'.format(self.spec[1:-1], self.train_set.dataset.codec.max_label + 1)
                self.nn = vgsl.TorchVGSLModel(self.spec)
                # initialize weights
                self.nn.init_weights()
                self.nn.add_codec(self.train_set.dataset.codec)

            val_diff = set(self.val_set.dataset.alphabet).difference(
                set(self.train_set.dataset.codec.c2l.keys())
            )
            logger.info(f'Adding {len(val_diff)} dummy labels to validation set codec.')

            val_codec = self.nn.codec.add_labels(val_diff)
            self.val_set.dataset.encode(val_codec)
            self.val_codec = val_codec

            if self.nn.one_channel_mode and self.train_set.dataset.im_mode != self.nn.one_channel_mode:
                logger.warning(f'Neural network has been trained on mode {self.nn.one_channel_mode} images, '
                               f'training set contains mode {self.train_set.dataset.im_mode} data. Consider setting `force_binarization`')

            if self.format_type != 'path' and self.nn.seg_type == 'bbox':
                logger.warning('Neural network has been trained on bounding box image information but training set is polygonal.')

            self.nn.hyper_params = self.hparams
            self.nn.model_type = 'recognition'

            if not self.nn.seg_type:
                logger.info(f'Setting seg_type to {self.train_set.dataset.seg_type}.')
                self.nn.seg_type = self.train_set.dataset.seg_type

            self.rec_nn = models.TorchSeqRecognizer(self.nn, train=None, device=None)
            self.net = self.nn.nn

            torch.set_num_threads(max(self.num_workers, 1))

    def train_dataloader(self):
        return DataLoader(self.train_set,
                          batch_size=self.hparams.batch_size,
                          num_workers=self.num_workers,
                          pin_memory=True,
                          shuffle=True,
                          collate_fn=collate_sequences)

    def val_dataloader(self):
        return DataLoader(self.val_set,
                          shuffle=False,
                          batch_size=self.hparams.batch_size,
                          num_workers=self.num_workers,
                          pin_memory=True,
                          collate_fn=collate_sequences,
                          worker_init_fn=_validation_worker_init_fn)

    def configure_callbacks(self):
        callbacks = []
        if self.hparams.quit == 'early':
            callbacks.append(EarlyStopping(monitor='val_accuracy',
                                           mode='max',
                                           patience=self.hparams.lag,
                                           stopping_threshold=1.0))
        return callbacks

    # configuration of optimizers and learning rate schedulers
    # --------------------------------------------------------
    #
    # All schedulers are created internally with a frequency of step to enable
    # batch-wise learning rate warmup. In lr_scheduler_step() calls to the
    # scheduler are then only performed at the end of the epoch.
    def configure_optimizers(self):
        return _configure_optimizer_and_lr_scheduler(self.hparams,
                                                     self.nn.nn.parameters(),
                                                     len_train_set=len(self.train_set),
                                                     loss_tracking_mode='max')


    def optimizer_step(self, epoch, batch_idx, optimizer, optimizer_closure):
        # update params
        optimizer.step(closure=optimizer_closure)

        # linear warmup between 0 and the initial learning rate `lrate` in `warmup`
        # steps.
        if self.hparams.warmup and self.trainer.global_step < self.hparams.warmup:
            lr_scale = min(1.0, float(self.trainer.global_step + 1) / self.hparams.warmup)
            for pg in optimizer.param_groups:
                pg["lr"] = lr_scale * self.hparams.lrate

    def lr_scheduler_step(self, scheduler, metric):
        if not self.hparams.warmup or self.trainer.global_step >= self.hparams.warmup:
            # step OneCycleLR each batch if not in warmup phase
            if isinstance(scheduler, lr_scheduler.OneCycleLR):
                scheduler.step()
            # step every other scheduler epoch-wise
            elif self.trainer.is_last_batch:
                if metric is None:
                    scheduler.step()
                else:
                    scheduler.step(metric)


class SegmentationModel(pl.LightningModule):
    def __init__(self,
                 hyper_params: Dict = None,
                 load_hyper_parameters: bool = False,
                 progress_callback: Callable[[str, int], Callable[[None], None]] = lambda string, length: lambda: None,
                 message: Callable[[str], None] = lambda *args, **kwargs: None,
                 output: str = 'model',
                 spec: str = default_specs.SEGMENTATION_SPEC,
                 model: Optional[Union[PathLike, str]] = None,
                 training_data: Union[Sequence[Union[PathLike, str]], Sequence[Dict[str, Any]]] = None,
                 evaluation_data: Optional[Union[Sequence[Union[PathLike, str]], Sequence[Dict[str, Any]]]] = None,
                 partition: Optional[float] = 0.9,
                 num_workers: int = 1,
                 force_binarization: bool = False,
                 format_type: Literal['path', 'alto', 'page', 'xml'] = 'path',
                 suppress_regions: bool = False,
                 suppress_baselines: bool = False,
                 valid_regions: Optional[Sequence[str]] = None,
                 valid_baselines: Optional[Sequence[str]] = None,
                 merge_regions: Optional[Dict[str, str]] = None,
                 merge_baselines: Optional[Dict[str, str]] = None,
                 bounding_regions: Optional[Sequence[str]] = None,
                 resize: Literal['fail', 'both', 'new', 'add', 'union'] = 'fail',
                 topline: Union[bool, None] = False):
        """
        A LightningModule encapsulating the training setup for a page
        segmentation model.

        Setup parameters (load, training_data, evaluation_data, ....) are
        named, model hyperparameters (everything in
        `kraken.lib.default_specs.SEGMENTATION_HYPER_PARAMS`) are in in the
        `hyper_params` argument.

        Args:
            hyper_params (dict): Hyperparameter dictionary containing all fields
                                 from
                                 kraken.lib.default_specs.SEGMENTATION_HYPER_PARAMS
            **kwargs: Setup parameters, i.e. CLI parameters of the segtrain() command.
        """

        super().__init__()

        self.best_epoch = 0
        self.best_metric = 0.0

        self.model = model
        self.num_workers = num_workers

        if resize == "add":
            resize = "union"
            warnings.warn("'add' value for resize has been deprecated. Use 'union' instead.", DeprecationWarning)
        elif resize == "both":
            resize = "new"
            warnings.warn("'both' value for resize has been deprecated. Use 'new' instead.", DeprecationWarning)
        self.resize = resize

        self.format_type = format_type
        self.output = output
        self.bounding_regions = bounding_regions
        self.topline = topline

        hyper_params_ = default_specs.SEGMENTATION_HYPER_PARAMS.copy()

        if model:
            logger.info(f'Loading existing model from {model}')
            self.nn = vgsl.TorchVGSLModel.load_model(model)

            if self.nn.model_type not in [None, 'segmentation']:
                raise ValueError(f'Model {model} is of type {self.nn.model_type} while `segmentation` is expected.')

            if load_hyper_parameters:
                hp = self.nn.hyper_params
            else:
                hp = {}
            hyper_params_.update(hp)
            batch, channels, height, width = self.nn.input
        else:
            self.nn = None

            spec = spec.strip()
            if spec[0] != '[' or spec[-1] != ']':
                raise ValueError(f'VGSL spec "{spec}" not bracketed')
            self.spec = spec
            blocks = spec[1:-1].split(' ')
            m = re.match(r'(\d+),(\d+),(\d+),(\d+)', blocks[0])
            if not m:
                raise ValueError(f'Invalid input spec {blocks[0]}')
            batch, height, width, channels = [int(x) for x in m.groups()]

        if hyper_params:
            hyper_params_.update(hyper_params)

        validate_hyper_parameters(hyper_params_)
        self.save_hyperparameters(hyper_params_)

        if not training_data:
            raise ValueError('No training data provided. Please add some.')

        transforms = ImageInputTransforms(batch,
                                          height,
                                          width,
                                          channels,
                                          self.hparams.padding,
                                          valid_norm=False,
                                          force_binarization=force_binarization)

        self.example_input_array = torch.Tensor(batch,
                                                channels,
                                                height if height else 400,
                                                width if width else 300)

        # set multiprocessing tensor sharing strategy
        if 'file_system' in torch.multiprocessing.get_all_sharing_strategies():
            logger.debug('Setting multiprocessing tensor sharing strategy to file_system')
            torch.multiprocessing.set_sharing_strategy('file_system')

        if not valid_regions:
            valid_regions = None
        if not valid_baselines:
            valid_baselines = None

        if suppress_regions:
            valid_regions = []
            merge_regions = None
        if suppress_baselines:
            valid_baselines = []
            merge_baselines = None

        train_set = BaselineSet(training_data,
                                line_width=self.hparams.line_width,
                                im_transforms=transforms,
                                mode=format_type,
                                augmentation=self.hparams.augment,
                                valid_baselines=valid_baselines,
                                merge_baselines=merge_baselines,
                                valid_regions=valid_regions,
                                merge_regions=merge_regions)

        if format_type is None:
            for page in training_data:
                train_set.add(**page)

        if evaluation_data:
            val_set = BaselineSet(evaluation_data,
                                  line_width=self.hparams.line_width,
                                  im_transforms=transforms,
                                  mode=format_type,
                                  augmentation=False,
                                  valid_baselines=valid_baselines,
                                  merge_baselines=merge_baselines,
                                  valid_regions=valid_regions,
                                  merge_regions=merge_regions)

            if format_type is None:
                for page in evaluation_data:
                    val_set.add(**page)

            train_set = Subset(train_set, range(len(train_set)))
            val_set = Subset(val_set, range(len(val_set)))
        else:
            train_len = int(len(train_set)*partition)
            val_len = len(train_set) - train_len
            logger.info(f'No explicit validation data provided. Splitting off '
                        f'{val_len} (of {len(train_set)}) samples to validation '
                        'set.')
            train_set, val_set = random_split(train_set, (train_len, val_len))

        if len(train_set) == 0:
            raise ValueError('No valid training data provided. Please add some.')

        if len(val_set) == 0:
            raise ValueError('No valid validation data provided. Please add some.')

        # overwrite class mapping in validation set
        val_set.dataset.num_classes = train_set.dataset.num_classes
        val_set.dataset.class_mapping = train_set.dataset.class_mapping

        self.train_set = train_set
        self.val_set = val_set

    def forward(self, x):
        return self.nn.nn(x)

    def training_step(self, batch, batch_idx):
        input, target = batch['image'], batch['target']
        output, _ = self.nn.nn(input)
        output = F.interpolate(output, size=(target.size(2), target.size(3)))
        loss = self.nn.criterion(output, target)
        self.log('train_loss', loss, on_step=True, on_epoch=False, prog_bar=False, logger=True)
        return loss

    def validation_step(self, batch, batch_idx):
        x, y = batch['image'], batch['target']
        pred, _ = self.nn.nn(x)
        # scale target to output size
        y = F.interpolate(y, size=(pred.size(2), pred.size(3))).int()

        self.val_px_accuracy.update(pred, y)
        self.val_mean_accuracy.update(pred, y)
        self.val_mean_iu.update(pred, y)
        self.val_freq_iu.update(pred, y)

    def on_validation_epoch_end(self):

        pixel_accuracy = self.val_px_accuracy.compute()
        mean_accuracy = self.val_mean_accuracy.compute()
        mean_iu = self.val_mean_iu.compute()
        freq_iu = self.val_freq_iu.compute()

        if mean_iu > self.best_metric:
            logger.debug(f'Updating best metric from {self.best_metric} ({self.best_epoch}) to {mean_iu} ({self.current_epoch})')
            self.best_epoch = self.current_epoch
            self.best_metric = mean_iu

        logger.info(f'validation run: accuracy {pixel_accuracy} mean_acc {mean_accuracy} mean_iu {mean_iu} freq_iu {freq_iu}')

        self.log('val_accuracy', pixel_accuracy, on_step=False, on_epoch=True, prog_bar=True, logger=True)
        self.log('val_mean_acc', mean_accuracy, on_step=False, on_epoch=True, prog_bar=True, logger=True)
        self.log('val_mean_iu', mean_iu, on_step=False, on_epoch=True, prog_bar=True, logger=True)
        self.log('val_freq_iu', freq_iu, on_step=False, on_epoch=True, prog_bar=True, logger=True)
        self.log('val_metric', mean_iu, on_step=False, on_epoch=True, prog_bar=True, logger=True)

        self.val_px_accuracy.reset()
        self.val_mean_accuracy.reset()
        self.val_mean_iu.reset()
        self.val_freq_iu.reset()

    def setup(self, stage: Optional[str] = None):
        # finalize models in case of appending/loading
        if stage in [None, 'fit']:
            if not self.model:
                self.spec = f'[{self.spec[1:-1]} O2l{self.train_set.dataset.num_classes}]'
                logger.info(f'Creating model {self.spec} with {self.train_set.dataset.num_classes} outputs')
                nn = vgsl.TorchVGSLModel(self.spec)
                if self.bounding_regions is not None:
                    nn.user_metadata['bounding_regions'] = self.bounding_regions
                nn.user_metadata['topline'] = self.topline
                self.nn = nn
            else:
                if self.train_set.dataset.class_mapping['baselines'].keys() != self.nn.user_metadata['class_mapping']['baselines'].keys() or \
                   self.train_set.dataset.class_mapping['regions'].keys() != self.nn.user_metadata['class_mapping']['regions'].keys():

                    bl_diff = set(self.train_set.dataset.class_mapping['baselines'].keys()).symmetric_difference(
                        set(self.nn.user_metadata['class_mapping']['baselines'].keys()))
                    regions_diff = set(self.train_set.dataset.class_mapping['regions'].keys()).symmetric_difference(
                        set(self.nn.user_metadata['class_mapping']['regions'].keys()))

                    if self.resize == 'fail':
                        raise ValueError(f'Training data and model class mapping differ (bl: {bl_diff}, regions: {regions_diff}')
                    elif self.resize == 'union':
                        new_bls = self.train_set.dataset.class_mapping['baselines'].keys() - self.nn.user_metadata['class_mapping']['baselines'].keys()
                        new_regions = self.train_set.dataset.class_mapping['regions'].keys() - self.nn.user_metadata['class_mapping']['regions'].keys()
                        cls_idx = max(max(self.nn.user_metadata['class_mapping']['baselines'].values()) if self.nn.user_metadata['class_mapping']['baselines'] else -1,
                                      max(self.nn.user_metadata['class_mapping']['regions'].values()) if self.nn.user_metadata['class_mapping']['regions'] else -1)
                        logger.info(f'Adding {len(new_bls) + len(new_regions)} missing types to network output layer.')
                        self.nn.resize_output(cls_idx + len(new_bls) + len(new_regions) + 1)
                        for c in new_bls:
                            cls_idx += 1
                            self.nn.user_metadata['class_mapping']['baselines'][c] = cls_idx
                        for c in new_regions:
                            cls_idx += 1
                            self.nn.user_metadata['class_mapping']['regions'][c] = cls_idx
                    elif self.resize == 'new':
                        logger.info('Fitting network exactly to training set.')
                        new_bls = self.train_set.dataset.class_mapping['baselines'].keys() - self.nn.user_metadata['class_mapping']['baselines'].keys()
                        new_regions = self.train_set.dataset.class_mapping['regions'].keys() - self.nn.user_metadata['class_mapping']['regions'].keys()
                        del_bls = self.nn.user_metadata['class_mapping']['baselines'].keys() - self.train_set.dataset.class_mapping['baselines'].keys()
                        del_regions = self.nn.user_metadata['class_mapping']['regions'].keys() - self.train_set.dataset.class_mapping['regions'].keys()

                        logger.info(f'Adding {len(new_bls) + len(new_regions)} missing '
                                    f'types and removing {len(del_bls) + len(del_regions)} to network output layer ')
                        cls_idx = max(max(self.nn.user_metadata['class_mapping']['baselines'].values()) if self.nn.user_metadata['class_mapping']['baselines'] else -1,
                                      max(self.nn.user_metadata['class_mapping']['regions'].values()) if self.nn.user_metadata['class_mapping']['regions'] else -1)

                        del_indices = [self.nn.user_metadata['class_mapping']['baselines'][x] for x in del_bls]
                        del_indices.extend(self.nn.user_metadata['class_mapping']['regions'][x] for x in del_regions)
                        self.nn.resize_output(cls_idx + len(new_bls) + len(new_regions) -
                                              len(del_bls) - len(del_regions) + 1, del_indices)

                        # delete old baseline/region types
                        cls_idx = min(min(self.nn.user_metadata['class_mapping']['baselines'].values()) if self.nn.user_metadata['class_mapping']['baselines'] else np.inf,
                                      min(self.nn.user_metadata['class_mapping']['regions'].values()) if self.nn.user_metadata['class_mapping']['regions'] else np.inf)

                        bls = {}
                        for k, v in sorted(self.nn.user_metadata['class_mapping']['baselines'].items(), key=lambda item: item[1]):
                            if k not in del_bls:
                                bls[k] = cls_idx
                                cls_idx += 1

                        regions = {}
                        for k, v in sorted(self.nn.user_metadata['class_mapping']['regions'].items(), key=lambda item: item[1]):
                            if k not in del_regions:
                                regions[k] = cls_idx
                                cls_idx += 1

                        self.nn.user_metadata['class_mapping']['baselines'] = bls
                        self.nn.user_metadata['class_mapping']['regions'] = regions

                        # add new baseline/region types
                        cls_idx -= 1
                        for c in new_bls:
                            cls_idx += 1
                            self.nn.user_metadata['class_mapping']['baselines'][c] = cls_idx
                        for c in new_regions:
                            cls_idx += 1
                            self.nn.user_metadata['class_mapping']['regions'][c] = cls_idx
                    else:
                        raise ValueError(f'invalid resize parameter value {self.resize}')
                # backfill train_set/val_set mapping if key-equal as the actual
                # numbering in the train_set might be different
                self.train_set.dataset.class_mapping = self.nn.user_metadata['class_mapping']
                self.val_set.dataset.class_mapping = self.nn.user_metadata['class_mapping']

            # updates model's hyper params with user-defined ones
            self.nn.hyper_params = self.hparams

            # change topline/baseline switch
            loc = {None: 'centerline',
                   True: 'topline',
                   False: 'baseline'}

            if 'topline' not in self.nn.user_metadata:
                logger.warning(f'Setting baseline location to {loc[self.topline]} from unset model.')
            elif self.nn.user_metadata['topline'] != self.topline:
                from_loc = loc[self.nn.user_metadata['topline']]
                logger.warning(f'Changing baseline location from {from_loc} to {loc[self.topline]}.')
            self.nn.user_metadata['topline'] = self.topline

            logger.info('Training line types:')
            for k, v in self.train_set.dataset.class_mapping['baselines'].items():
                logger.info(f'  {k}\t{v}\t{self.train_set.dataset.class_stats["baselines"][k]}')
            logger.info('Training region types:')
            for k, v in self.train_set.dataset.class_mapping['regions'].items():
                logger.info(f'  {k}\t{v}\t{self.train_set.dataset.class_stats["regions"][k]}')

            if len(self.train_set) == 0:
                raise ValueError('No valid training data was provided to the train command. Please add valid XML data.')

            # set model type metadata field and dump class_mapping
            self.nn.model_type = 'segmentation'
            self.nn.user_metadata['class_mapping'] = self.val_set.dataset.class_mapping

            # for model size/trainable parameter output
            self.net = self.nn.nn

            torch.set_num_threads(max(self.num_workers, 1))

            # set up validation metrics after output classes have been determined
            self.val_px_accuracy = MultilabelAccuracy(average='micro', num_labels=self.train_set.dataset.num_classes)
            self.val_mean_accuracy = MultilabelAccuracy(average='macro', num_labels=self.train_set.dataset.num_classes)
            self.val_mean_iu = MultilabelJaccardIndex(average='macro', num_labels=self.train_set.dataset.num_classes)
            self.val_freq_iu = MultilabelJaccardIndex(average='weighted', num_labels=self.train_set.dataset.num_classes)

    def train_dataloader(self):
        return DataLoader(self.train_set,
                          batch_size=1,
                          num_workers=self.num_workers,
                          shuffle=True,
                          pin_memory=True)

    def val_dataloader(self):
        return DataLoader(self.val_set,
                          shuffle=False,
                          batch_size=1,
                          num_workers=self.num_workers,
                          pin_memory=True)

    def configure_callbacks(self):
        callbacks = []
        if self.hparams.quit == 'early':
            callbacks.append(EarlyStopping(monitor='val_mean_iu',
                                           mode='max',
                                           patience=self.hparams.lag,
                                           stopping_threshold=1.0))

        return callbacks

    # configuration of optimizers and learning rate schedulers
    # --------------------------------------------------------
    #
    # All schedulers are created internally with a frequency of step to enable
    # batch-wise learning rate warmup. In lr_scheduler_step() calls to the
    # scheduler are then only performed at the end of the epoch.
    def configure_optimizers(self):
        return _configure_optimizer_and_lr_scheduler(self.hparams,
                                                     self.nn.nn.parameters(),
                                                     len_train_set=len(self.train_set),
                                                     loss_tracking_mode='max')

    def optimizer_step(self, epoch, batch_idx, optimizer, optimizer_closure):
        # update params
        optimizer.step(closure=optimizer_closure)

        # linear warmup between 0 and the initial learning rate `lrate` in `warmup`
        # steps.
        if self.hparams.warmup and self.trainer.global_step < self.hparams.warmup:
            lr_scale = min(1.0, float(self.trainer.global_step + 1) / self.hparams.warmup)
            for pg in optimizer.param_groups:
                pg["lr"] = lr_scale * self.hparams.lrate

    def lr_scheduler_step(self, scheduler, metric):
        if not self.hparams.warmup or self.trainer.global_step >= self.hparams.warmup:
            # step OneCycleLR each batch if not in warmup phase
            if isinstance(scheduler, lr_scheduler.OneCycleLR):
                scheduler.step()
            # step every other scheduler epoch-wise
            elif self.trainer.is_last_batch:
                scheduler.step()


def _configure_optimizer_and_lr_scheduler(hparams, params, len_train_set=None, loss_tracking_mode='max'):
    # XXX: Warmup is not configured here because it needs to be manually done in optimizer_step()
    logger.debug(f'Constructing {hparams.optimizer} optimizer (lr: {hparams.lrate}, momentum: {hparams.momentum})')
    if hparams.optimizer == 'Adam':
        optim = torch.optim.Adam(params, lr=hparams.lrate, weight_decay=hparams.weight_decay)
    else:
        optim = getattr(torch.optim, hparams.optimizer)(params,
                                                        lr=hparams.lrate,
                                                        momentum=hparams.momentum,
                                                        weight_decay=hparams.weight_decay)
    lr_sched = {}
    if hparams.schedule == 'exponential':
        lr_sched = {'scheduler': lr_scheduler.ExponentialLR(optim, hparams.gamma, last_epoch=hparams.completed_epochs-1),
                    'interval': 'step'}
    elif hparams.schedule == 'cosine':
        lr_sched = {'scheduler': lr_scheduler.CosineAnnealingLR(optim, hparams.gamma, last_epoch=hparams.completed_epochs-1),
                    'interval': 'step'}
    elif hparams.schedule == 'step':
        lr_sched = {'scheduler': lr_scheduler.StepLR(optim, hparams.step_size, hparams.gamma, last_epoch=hparams.completed_epochs-1),
                    'interval': 'step'}
    elif hparams.schedule == 'reduceonplateau':
        lr_sched = {'scheduler': lr_scheduler.ReduceLROnPlateau(optim,
                                                                mode=loss_tracking_mode,
                                                                factor=hparams.rop_factor,
                                                                patience=hparams.rop_patience),
                    'interval': 'step'}
    elif hparams.schedule == '1cycle':
        if hparams.epochs <= 0:
            raise ValueError('1cycle learning rate scheduler selected but '
                             'number of epochs is less than 0 '
                             f'({hparams.epochs}).')
        last_epoch = hparams.completed_epochs*len_train_set if hparams.completed_epochs else -1
        lr_sched = {'scheduler': lr_scheduler.OneCycleLR(optim,
                                                         max_lr=hparams.lrate,
                                                         epochs=hparams.epochs,
                                                         steps_per_epoch=len_train_set,
                                                         last_epoch=last_epoch),
                    'interval': 'step'}
    elif hparams.schedule != 'constant':
        raise ValueError(f'Unsupported learning rate scheduler {hparams.schedule}.')

    ret = {'optimizer': optim}
    if lr_sched:
        ret['lr_scheduler'] = lr_sched

    if hparams.schedule == 'reduceonplateau':
        lr_sched['monitor'] = 'val_metric'
        lr_sched['strict'] = False
        lr_sched['reduce_on_plateau'] = True

    return ret<|MERGE_RESOLUTION|>--- conflicted
+++ resolved
@@ -476,23 +476,16 @@
             decoded_targets.append(''.join([x[0] for x in self.val_codec.decode([(x, 0, 0, 0) for x in batch['target'][idx:idx+offset]])]))
             idx += offset
         self.val_cer.update(pred, decoded_targets)
-<<<<<<< HEAD
-        
+        self.val_wer.update(pred, decoded_targets)
+
         if self.logger and self.trainer.state.stage != 'sanity_check' and self.hparams.batch_size * batch_idx < 16:
             for i in range(self.hparams.batch_size):
                 count = self.hparams.batch_size * batch_idx + i
                 if count < 16:
                     self.logger.experiment.add_image(f'Validation #{count}, target: {decoded_targets[i]}', batch['image'][i], self.global_step, dataformats="CHW")
                     self.logger.experiment.add_text(f'Validation #{count}, target: {decoded_targets[i]}', pred[i], self.global_step)
-    
-=======
-        self.val_wer.update(pred, decoded_targets)
-
->>>>>>> 3ff282ad
+
     def on_validation_epoch_end(self):
-        self.val_cer.compute()
-        self.val_wer.compute()
-
         accuracy = 1.0 - self.val_cer.compute()
         word_accuracy = 1.0 - self.val_wer.compute()
 
@@ -505,12 +498,12 @@
         self.log('val_word_accuracy', word_accuracy, on_step=False, on_epoch=True, prog_bar=True, logger=True)
         self.log('val_metric', accuracy, on_step=False, on_epoch=True, prog_bar=False, logger=False)
         self.val_cer.reset()
-
+        self.val_wer.reset()
 
     def setup(self, stage: Optional[str] = None):
         # finalize models in case of appending/loading
         if stage in [None, 'fit']:
-            
+
             # Log a few sample images before the datasets are encoded.
             # This is only possible for Arrow datasets, because the
             # other dataset types can only be accessed after encoding
@@ -519,7 +512,7 @@
                     idx = np.random.randint(len(self.train_set))
                     sample = self.train_set[idx]
                     self.logger.experiment.add_image(f'train_set sample #{i}: {sample["target"]}', sample['image'])
-            
+
             if self.append:
                 self.train_set.dataset.encode(self.codec)
                 # now we can create a new model
