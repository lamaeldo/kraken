--- conflicted
+++ resolved
@@ -22,26 +22,14 @@
 """
 
 from __future__ import absolute_import, division, print_function
-<<<<<<< HEAD
-from builtins import str
-from builtins import range
-from builtins import object
-=======
-from __future__ import unicode_literals
 
 from itertools import groupby
->>>>>>> 6e317852
 
 import json
 import logging
 import numpy as np
 import pkg_resources
 
-<<<<<<< HEAD
-from future.utils import PY2
-from itertools import groupby
-=======
->>>>>>> 6e317852
 from scipy.ndimage.filters import (gaussian_filter, uniform_filter,
                                    maximum_filter)
 
@@ -55,10 +43,7 @@
 
 __all__ = ['segment', 'detect_scripts']
 
-<<<<<<< HEAD
 logger = logging.getLogger(__name__)
-=======
->>>>>>> 6e317852
 
 class record(object):
     """
@@ -175,13 +160,8 @@
                 if _above(u, v):
                     order[i, j] = 1
             else:
-<<<<<<< HEAD
                 if [w for w in lines if separates(w, u, v)] == []:
                     if horizontal_order(u, v):
-=======
-                if [w for w in lines if _separates(w, u, v)] == []:
-                    if _left_of(u, v):
->>>>>>> 6e317852
                         order[i, j] = 1
     return order
 
@@ -206,7 +186,7 @@
 
     for k in range(n):
         _visit(k)
-    return L    # [::-1]
+    return L
 
 
 def compute_separators_morph(binary, scale, sepwiden=10, maxcolseps=2):
@@ -234,12 +214,7 @@
     Returns:
         Separators
     """
-<<<<<<< HEAD
     logger.debug(u'Finding column separators')
-
-    h, w = binary.shape
-=======
->>>>>>> 6e317852
     # find vertical whitespace by thresholding
     smoothed = gaussian_filter(1.0*binary, (scale, scale*0.5))
     smoothed = uniform_filter(smoothed, (5.0*scale, 1))
@@ -379,13 +354,10 @@
 
 
 def rotate_lines(lines, angle, offset):
-<<<<<<< HEAD
+    """
+    Rotates line bounding boxes around the origin and adding and offset.
+    """
     logger.debug(u'Rotate line coordinates by {} with offset {}'.format(angle, offset))
-=======
-    """
-    Rotates line bounding boxes around the origin and adding and offset.
-    """
->>>>>>> 6e317852
     angle = np.radians(angle)
     r = np.array([[np.cos(angle), -np.sin(angle)], [np.sin(angle), np.cos(angle)]])
     p = np.array(lines).reshape((-1, 2))
@@ -514,18 +486,10 @@
     im_str = get_im_str(im)
     logger.info(u'Detecting scripts with {} in {} lines on {}'.format(model, len(bounds['boxes']), im_str))
     if not model:
-<<<<<<< HEAD
-        model = pkg_resources.resource_filename(__name__, 'script.clstm')
+        model = pkg_resources.resource_filename(__name__, 'script.mlmodel')
         logger.debug(u'No model given. Loading default {}'.format(model))
-        # resource_filename returns byte strings on python2 and str on python3
-        if PY2:
-            model = model.decode('utf-8')
     logger.debug(u'Loading detection model')
-    rnn = models.load_clstm(model)
-=======
-        model = pkg_resources.resource_filename(__name__, 'script.mlmodel')
     rnn = models.load_any(model)
->>>>>>> 6e317852
     # load numerical to 4 char identifier map
     logger.debug(u'Loading label to identifier map')
     with pkg_resources.resource_stream(__name__, 'iso15924.json') as fp:
@@ -544,11 +508,7 @@
     logger.debug(u'Running detection')
     for pred, bbox in zip(it, bounds['boxes']):
         # substitute inherited scripts with neighboring runs
-<<<<<<< HEAD
-        def subs(m, s, r=False):
-=======
         def _subs(m, s):
->>>>>>> 6e317852
             p = u''
             for c in s:
                 if c in m and p and not r:
@@ -558,7 +518,6 @@
                 else:
                     p += c
             return p
-<<<<<<< HEAD
 
         logger.debug(u'Substituting scripts')
         p = subs([u'\U000f03e2', u'\U000f03e6'], pred.prediction)
@@ -573,11 +532,7 @@
         # next merge adjacent scripts
         if val_scripts:
             pred.prediction = subs(val_scripts, pred.prediction, r=True)
-=======
-        p = _subs([u'\U000f03e6', u'\U000f03e6'], pred.prediction)
-        # do a reverse run to fix leading inherited scripts
-        pred.prediction = ''.join(reversed(_subs([u'\U000f03e6', u'\U000f03e6'], reversed(p))))
->>>>>>> 6e317852
+
         # group by grapheme
         t = []
         logger.debug(u'Merging detections')
