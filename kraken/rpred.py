# -*- coding: utf-8 -*-
#
# Copyright 2015 Benjamin Kiessling
#
# Licensed under the Apache License, Version 2.0 (the "License");
# you may not use this file except in compliance with the License.
# You may obtain a copy of the License at
#
# http://www.apache.org/licenses/LICENSE-2.0
#
# Unless required by applicable law or agreed to in writing, software
# distributed under the License is distributed on an "AS IS" BASIS,
# WITHOUT WARRANTIES OR CONDITIONS OF ANY KIND, either express
# or implied. See the License for the specific language governing
# permissions and limitations under the License.
"""
kraken.rpred
~~~~~~~~~~~~

Generators for recognition on lines images.
"""
from __future__ import absolute_import, division, print_function
<<<<<<< HEAD
from future import standard_library
from builtins import str
from builtins import range
from builtins import object
=======
>>>>>>> 6e317852

import logging
import numpy as np
import bidi.algorithm as bd

<<<<<<< HEAD
from kraken.lib import lstm
from kraken.lib.util import pil2array, array2pil, get_im_str, is_bitonal
from kraken.lib.lineest import CenterNormalizer
=======
from PIL import Image

from kraken.lib.util import pil2array, array2pil
>>>>>>> 6e317852
from kraken.lib.exceptions import KrakenInputException
from kraken.lib.dataset import generate_input_transforms


__all__ = ['ocr_record', 'bidi_record', 'mm_rpred', 'rpred']

logger = logging.getLogger(__name__)

class ocr_record(object):
    """
    A record object containing the recognition result of a single line
    """
    def __init__(self, prediction, cuts, confidences):
        self.prediction = prediction
        self.cuts = cuts
        self.confidences = confidences

    def __len__(self):
        return len(self.prediction)

    def __str__(self):
        return self.prediction

    def __iter__(self):
        self.idx = -1
        return self

    def __next__(self):
        if self.idx + 1 < len(self):
            self.idx += 1
            return (self.prediction[self.idx], self.cuts[self.idx],
                    self.confidences[self.idx])
        else:
            raise StopIteration

    def __getitem__(self, key):
        if isinstance(key, slice):
            return [self[i] for i in range(*key.indices(len(self)))]
        elif isinstance(key, int):
            if key < 0:
                key += len(self)
            if key >= len(self):
                raise IndexError('Index (%d) is out of range' % key)
            return (self.prediction[key], self.cuts[key],
                    self.confidences[key])
        else:
            raise TypeError('Invalid argument type')


def bidi_record(record):
    """
    Reorders a record using the Unicode BiDi algorithm.

    Models trained for RTL or mixed scripts still emit classes in LTR order
    requiring reordering for proper display.

    Args:
        record (kraken.rpred.ocr_record)

    Returns:
        kraken.rpred.ocr_record
    """
    storage = bd.get_empty_storage()
    base_level = bd.get_base_level(record.prediction)
    storage['base_level'] = base_level
    storage['base_dir'] = ('L', 'R')[base_level]

    bd.get_embedding_levels(record.prediction, storage)
    bd.explicit_embed_and_overrides(storage)
    bd.resolve_weak_types(storage)
    bd.resolve_neutral_types(storage, False)
    bd.resolve_implicit_levels(storage, False)
    for i, j in enumerate(record):
        storage['chars'][i]['record'] = j
    bd.reorder_resolved_levels(storage, False)
    bd.apply_mirroring(storage, False)
    prediction = u''
    cuts = []
    confidences = []
    for ch in storage['chars']:
        prediction = prediction + ch['record'][0]
        cuts.append(ch['record'][1])
        confidences.append(ch['record'][2])
    return ocr_record(prediction, cuts, confidences)


def extract_boxes(im, bounds):
    """
    Yields the subimages of image im defined in the list of bounding boxes in
    bounds preserving order.

    Args:
        im (PIL.Image): Input image
        bounds (list): A list of tuples (x1, y1, x2, y2)

    Yields:
        (PIL.Image) the extracted subimage
    """
    if bounds['text_direction'].startswith('vertical'):
        angle = 90
    else:
        angle = 0
    for box in bounds['boxes']:
        if isinstance(box, tuple):
            box = list(box)
        if (box < [0, 0, 0, 0] or box[::2] > [im.size[0], im.size[0]] or
<<<<<<< HEAD
           box[1::2] > [im.size[1], im.size[1]]):
            logger.error(u'bbox {} is outside of image bounds {}'.format(box, im.size))
=======
                box[1::2] > [im.size[1], im.size[1]]):
>>>>>>> 6e317852
            raise KrakenInputException('Line outside of image bounds')
        yield im.crop(box).rotate(angle, expand=True), box


<<<<<<< HEAD
def dewarp(normalizer, im):
    """
    Dewarps an image of a line using a kraken.lib.lineest.CenterNormalizer
    instance.

    Args:
        normalizer (kraken.lib.lineest.CenterNormalizer): A line normalizer
                                                          instance
        im (PIL.Image): Image to dewarp

    Returns:
        PIL.Image containing the dewarped image.
    """
    line = pil2array(im)
    temp = np.amax(line)-line
    temp = temp*1.0/np.amax(temp)
    normalizer.measure(temp)
    line = normalizer.normalize(line, cval=np.amax(line))
    return array2pil(line)


def mm_rpred(nets, im, bounds, pad=16, line_normalization=True,
             bidi_reordering=True, script_ignore=None):
=======
def mm_rpred(nets, im, bounds, pad=16, bidi_reordering=True):
>>>>>>> 6e317852
    """
    Multi-model version of kraken.rpred.rpred.

    Takes a dictionary of ISO15924 script identifiers->models and an
    script-annotated segmentation to dynamically select appropriate models for
    these lines.

    Args:
        nets (dict): A dict mapping ISO15924 identifiers to TorchSegRecognizer
                     objects. Recommended to be an defaultdict.
        im (PIL.Image): Image to extract text from
                        bounds (dict): A dictionary containing a 'boxes' entry
                        with a list of lists of coordinates (script, (x0, y0,
                        x1, y1)) of a text line in the image and an entry
                        'text_direction' containing
                        'horizontal-lr/rl/vertical-lr/rl'.
        pad (int): Extra blank padding to the left and right of text line
        bidi_reordering (bool): Reorder classes in the ocr_record according to
                                the Unicode bidirectional algorithm for correct
                                display.
        script_ignore (list): List of scripts to ignore during recognition
    Yields:
        An ocr_record containing the recognized text, absolute character
        positions, and confidence values for each character.

    Raises:
        KrakenInputException if the mapping between segmentation scripts and
        networks is incomplete.
    """
<<<<<<< HEAD
    im_str = get_im_str(im)
    logger.info(u'Running {} multi-script recognizers on {} with {} lines'.format(len(nets), im_str, len(bounds['boxes'])))
=======
    miss = [x[0] for x in bounds['boxes'] if not nets.get(x[0])]
    if miss:
        raise KrakenInputException('Missing models for scripts {}'.format(miss))

    # build dictionary for line preprocessing
    ts = {}
    for script, network in nets.iteritems():
        batch, channels, height, width = network.nn.input
        ts[script] = generate_input_transforms(batch, height, width, channels, pad)

>>>>>>> 6e317852
    for line in bounds['boxes']:
        rec = ocr_record('', [], [])
        for script, (box, coords) in zip(map(lambda x: x[0], line),
                                         extract_boxes(im, {'text_direction': bounds['text_direction'],
                                                            'boxes': map(lambda x: x[1], line)})):
            # skip if script is set to ignore
            if script in script_ignore:
                logger.info(u'Ignoring {} line segment.'.format(script))
                continue
            # check if boxes are non-zero in any dimension
            if sum(coords[::2]) == 0 or coords[3] - coords[1] == 0:
                logger.warning(u'Run with zero dimension. Skipping.')
                continue
            # try conversion into tensor
            try:
                line = ts[script](box)
            except Exception:
                yield ocr_record('', [], [])
                continue
            # check if line is non-zero
<<<<<<< HEAD
            if np.amax(raw_line) == np.amin(raw_line):
                logger.warning(u'Empty run. Skipping.')
                continue
            if line_normalization:
                # fail gracefully and return no recognition result in case the
                # input line can not be normalized.
                try:
                    lnorm = getattr(nets[script], 'lnorm', CenterNormalizer())
                    if not is_bitonal(im):
                        logger.info(u'Image is grayscale. Adjusting normalizer parameters')
                        lnorm.range = 2
                    box = dewarp(lnorm, box)
                except Exception as e:
                    logger.warning(u'Dewarping for bbox {} failed. Skipping.'.format(coords))
                    continue
            line = pil2array(box)
            logger.debug(u'Preparing run.')
            line = lstm.prepare_line(line, pad)
            logger.debug(u'Forward pass with model {}'.format(script))
            pred = nets[script].predictString(line)
            logger.info(u'Prediction: {}'.format(pred))
            # calculate recognized LSTM locations of characters
            scale = len(raw_line.T)/(len(nets[script].outputs)-2 * pad)
            logger.debug(u'Extracting labels.')
            result = lstm.translate_back_locations(nets[script].outputs)
            pos = []
            conf = []

            for _, start, end, c in result:
                if bounds['text_direction'].startswith('horizontal'):
                    pos.append((coords[0] + int(max(start-pad, 0)*scale), coords[1], coords[0] + int(min(end-pad, coords[2])*scale), coords[3]))
                else:
                    pos.append((coords[0], coords[1] + int(max(start-pad, 0)*scale), coords[2], coords[1] + int(min(end-pad, coords[3])*scale)))
=======
            if line.max() == line.min():
                yield ocr_record('', [], [])
                continue
            preds = nets[script].predict(line)

            # calculate recognized LSTM locations of characters
            scale = box.size[0]/(len(nets[script].outputs)-2 * pad)
            pred = ''.join(x[0] for x in preds)
            pos = []
            conf = []

            for _, start, end, c in preds:
                if bounds['text_direction'].startswith('horizontal'):
                    pos.append((coords[0] + int((start-pad)*scale), coords[1], coords[0] + int((end-pad)*scale), coords[3]))
                else:
                    pos.append((coords[0], coords[1] + int((start-pad)*scale), coords[2], coords[1] + int((end-pad)*scale)))
>>>>>>> 6e317852
                conf.append(c)
            rec.prediction += pred
            rec.cuts.extend(pos)
            rec.confidences.extend(conf)
        if bidi_reordering:
            logger.debug(u'BiDi reordering record.')
            yield bidi_record(rec)
        else:
            yield rec


def rpred(network, im, bounds, pad=16, bidi_reordering=True):
    """
    Uses a RNN to recognize text

    Args:
        network (kraken.lib.models.TorchSeqRecognizer): A TorchSegRecognizer
                                                        object
        im (PIL.Image): Image to extract text from
        bounds (dict): A dictionary containing a 'boxes' entry with a list of
                       coordinates (x0, y0, x1, y1) of a text line in the image
                       and an entry 'text_direction' containing
<<<<<<< HEAD
                       'horizontal-lr/rl/vertical-lr/rl'.
        pad (int): Extra blank padding to the left and right of text line
        line_normalization (bool): Dewarp line using the line estimator
                                   contained in the network. If no normalizer
                                   is available one using the default
                                   parameters is created. By aware that you may
                                   have to scale lines manually to the target
                                   line height if disabled.
=======
                       'horizontal-tb/vertical-lr/rl'.
        pad (int): Extra blank padding to the left and right of text line.
                   Auto-disabled when expected network inputs are incompatible
                   with padding.
>>>>>>> 6e317852
        bidi_reordering (bool): Reorder classes in the ocr_record according to
                                the Unicode bidirectional algorithm for correct
                                display.
    Yields:
        An ocr_record containing the recognized text, absolute character
        positions, and confidence values for each character.
    """
<<<<<<< HEAD
    im_str = get_im_str(im)
    logger.info(u'Running recognizer on {} with {} lines'.format(im_str, len(bounds['boxes'])))
    logger.debug(u'Loading line normalizer')
    lnorm = getattr(network, 'lnorm', CenterNormalizer())
    if not is_bitonal(im):
        logger.info(u'Image is grayscale. Adjusting normalizer parameters')
        lnorm.range = 2
=======
    batch, channels, height, width = network.nn.input
    ts = generate_input_transforms(batch, height, width, channels, pad)
>>>>>>> 6e317852

    for box, coords in extract_boxes(im, bounds):
        # check if boxes are non-zero in any dimension
        if sum(coords[::2]) == 0 or coords[3] - coords[1] == 0:
            logger.warning(u'bbox {} with zero dimension. Emitting empty record.'.format(coords))
            yield ocr_record('', [], [])
            continue
        # try conversion into tensor
        try:
            line = ts(box)
        except Exception:
            yield ocr_record('', [], [])
            continue
        # check if line is non-zero
<<<<<<< HEAD
        if np.amax(raw_line) == np.amin(raw_line):
            logger.warning(u'Empty line {}. Emitting empty record.'.format(coords))
            yield ocr_record('', [], [])
            continue
        if line_normalization:
            # fail gracefully and return no recognition result in case the
            # input line can not be normalized.
            try:
                box = dewarp(lnorm, box)
            except:
                logger.warning(u'Dewarping for bbox {} failed. Emitting empty record.'.format(coords))
                yield ocr_record('', [], [])
                continue
        line = pil2array(box)
        logger.debug(u'Preparing line.')
        line = lstm.prepare_line(line, pad)
        logger.debug(u'Performing forward pass.')
        pred = network.predictString(line)
        logger.info(u'Prediction: {}'.format(pred))

        # calculate recognized LSTM locations of characters
        scale = len(raw_line.T)/(len(network.outputs)-2 * pad)
        logger.debug(u'Extracting labels.')
        result = lstm.translate_back_locations(network.outputs)
=======
        if line.max() == line.min():
            yield ocr_record('', [], [])
            continue
        preds = network.predict(line)
        # calculate recognized LSTM locations of characters
        scale = box.size[0]/(len(network.outputs)-2 * pad)
        # XXX: fix bounding box calculation ocr_record for multi-codepoint labels.
        pred = ''.join(x[0] for x in preds)
>>>>>>> 6e317852
        pos = []
        conf = []

        for _, start, end, c in preds:
            if bounds['text_direction'].startswith('horizontal'):
<<<<<<< HEAD
                xmin = coords[0] + int(max((start-pad)*scale, 0))
                xmax = coords[0] + max(int(min((end-pad)*scale, coords[2]-coords[0])), 1)
                pos.append((xmin, coords[1], xmax, coords[3]))
            else:
                ymin = coords[1] + int(max((start-pad)*scale, 0))
                ymax = coords[1] + max(int(min((end-pad)*scale, coords[3]-coords[1])), 1)
                pos.append((coords[0], ymin, coords[2], ymax))
=======
                pos.append((coords[0] + int((start-pad)*scale), coords[1], coords[0] + int((end-pad)*scale), coords[3]))
            else:
                pos.append((coords[0], coords[1] + int((start-pad)*scale), coords[2], coords[1] + int((end-pad)*scale)))
>>>>>>> 6e317852
            conf.append(c)
        if bidi_reordering:
            logger.debug(u'BiDi reordering record.')
            yield bidi_record(ocr_record(pred, pos, conf))
        else:
            yield ocr_record(pred, pos, conf)<|MERGE_RESOLUTION|>--- conflicted
+++ resolved
@@ -20,27 +20,14 @@
 Generators for recognition on lines images.
 """
 from __future__ import absolute_import, division, print_function
-<<<<<<< HEAD
-from future import standard_library
-from builtins import str
-from builtins import range
-from builtins import object
-=======
->>>>>>> 6e317852
 
 import logging
 import numpy as np
 import bidi.algorithm as bd
 
-<<<<<<< HEAD
-from kraken.lib import lstm
-from kraken.lib.util import pil2array, array2pil, get_im_str, is_bitonal
-from kraken.lib.lineest import CenterNormalizer
-=======
 from PIL import Image
 
 from kraken.lib.util import pil2array, array2pil
->>>>>>> 6e317852
 from kraken.lib.exceptions import KrakenInputException
 from kraken.lib.dataset import generate_input_transforms
 
@@ -117,7 +104,7 @@
         storage['chars'][i]['record'] = j
     bd.reorder_resolved_levels(storage, False)
     bd.apply_mirroring(storage, False)
-    prediction = u''
+    prediction = ''
     cuts = []
     confidences = []
     for ch in storage['chars']:
@@ -147,43 +134,14 @@
         if isinstance(box, tuple):
             box = list(box)
         if (box < [0, 0, 0, 0] or box[::2] > [im.size[0], im.size[0]] or
-<<<<<<< HEAD
-           box[1::2] > [im.size[1], im.size[1]]):
-            logger.error(u'bbox {} is outside of image bounds {}'.format(box, im.size))
-=======
                 box[1::2] > [im.size[1], im.size[1]]):
->>>>>>> 6e317852
+            logger.error('bbox {} is outside of image bounds {}'.format(box, im.size))
             raise KrakenInputException('Line outside of image bounds')
         yield im.crop(box).rotate(angle, expand=True), box
 
 
-<<<<<<< HEAD
-def dewarp(normalizer, im):
-    """
-    Dewarps an image of a line using a kraken.lib.lineest.CenterNormalizer
-    instance.
-
-    Args:
-        normalizer (kraken.lib.lineest.CenterNormalizer): A line normalizer
-                                                          instance
-        im (PIL.Image): Image to dewarp
-
-    Returns:
-        PIL.Image containing the dewarped image.
-    """
-    line = pil2array(im)
-    temp = np.amax(line)-line
-    temp = temp*1.0/np.amax(temp)
-    normalizer.measure(temp)
-    line = normalizer.normalize(line, cval=np.amax(line))
-    return array2pil(line)
-
-
-def mm_rpred(nets, im, bounds, pad=16, line_normalization=True,
-             bidi_reordering=True, script_ignore=None):
-=======
-def mm_rpred(nets, im, bounds, pad=16, bidi_reordering=True):
->>>>>>> 6e317852
+def mm_rpred(nets, im, bounds, pad=16, bidi_reordering=True,
+             script_ignore=None):
     """
     Multi-model version of kraken.rpred.rpred.
 
@@ -213,10 +171,9 @@
         KrakenInputException if the mapping between segmentation scripts and
         networks is incomplete.
     """
-<<<<<<< HEAD
     im_str = get_im_str(im)
-    logger.info(u'Running {} multi-script recognizers on {} with {} lines'.format(len(nets), im_str, len(bounds['boxes'])))
-=======
+    logger.info('Running {} multi-script recognizers on {} with {} lines'.format(len(nets), im_str, len(bounds['boxes'])))
+
     miss = [x[0] for x in bounds['boxes'] if not nets.get(x[0])]
     if miss:
         raise KrakenInputException('Missing models for scripts {}'.format(miss))
@@ -224,10 +181,10 @@
     # build dictionary for line preprocessing
     ts = {}
     for script, network in nets.iteritems():
+        logger.debug('Loading line transforms for {}'.format(script))
         batch, channels, height, width = network.nn.input
         ts[script] = generate_input_transforms(batch, height, width, channels, pad)
 
->>>>>>> 6e317852
     for line in bounds['boxes']:
         rec = ocr_record('', [], [])
         for script, (box, coords) in zip(map(lambda x: x[0], line),
@@ -235,79 +192,55 @@
                                                             'boxes': map(lambda x: x[1], line)})):
             # skip if script is set to ignore
             if script in script_ignore:
-                logger.info(u'Ignoring {} line segment.'.format(script))
+                logger.info('Ignoring {} line segment.'.format(script))
                 continue
             # check if boxes are non-zero in any dimension
             if sum(coords[::2]) == 0 or coords[3] - coords[1] == 0:
-                logger.warning(u'Run with zero dimension. Skipping.')
+                logger.warning('Run with zero dimension. Skipping.')
                 continue
             # try conversion into tensor
             try:
+                logger.debug('Preparing run.')
                 line = ts[script](box)
             except Exception:
+                logger.warning('Conversion of line {} failed. Skipping.'.format(coords))
                 yield ocr_record('', [], [])
                 continue
+
             # check if line is non-zero
-<<<<<<< HEAD
-            if np.amax(raw_line) == np.amin(raw_line):
-                logger.warning(u'Empty run. Skipping.')
-                continue
-            if line_normalization:
-                # fail gracefully and return no recognition result in case the
-                # input line can not be normalized.
-                try:
-                    lnorm = getattr(nets[script], 'lnorm', CenterNormalizer())
-                    if not is_bitonal(im):
-                        logger.info(u'Image is grayscale. Adjusting normalizer parameters')
-                        lnorm.range = 2
-                    box = dewarp(lnorm, box)
-                except Exception as e:
-                    logger.warning(u'Dewarping for bbox {} failed. Skipping.'.format(coords))
-                    continue
-            line = pil2array(box)
-            logger.debug(u'Preparing run.')
-            line = lstm.prepare_line(line, pad)
-            logger.debug(u'Forward pass with model {}'.format(script))
-            pred = nets[script].predictString(line)
-            logger.info(u'Prediction: {}'.format(pred))
-            # calculate recognized LSTM locations of characters
-            scale = len(raw_line.T)/(len(nets[script].outputs)-2 * pad)
-            logger.debug(u'Extracting labels.')
-            result = lstm.translate_back_locations(nets[script].outputs)
-            pos = []
-            conf = []
-
-            for _, start, end, c in result:
-                if bounds['text_direction'].startswith('horizontal'):
-                    pos.append((coords[0] + int(max(start-pad, 0)*scale), coords[1], coords[0] + int(min(end-pad, coords[2])*scale), coords[3]))
-                else:
-                    pos.append((coords[0], coords[1] + int(max(start-pad, 0)*scale), coords[2], coords[1] + int(min(end-pad, coords[3])*scale)))
-=======
             if line.max() == line.min():
+                logger.warning('Empty run. Skipping.')
                 yield ocr_record('', [], [])
                 continue
+
+            logger.debug('Forward pass with model {}'.format(script))
             preds = nets[script].predict(line)
 
             # calculate recognized LSTM locations of characters
+            logger.debug('Convert to absolute coordinates')
             scale = box.size[0]/(len(nets[script].outputs)-2 * pad)
             pred = ''.join(x[0] for x in preds)
             pos = []
             conf = []
 
-            for _, start, end, c in preds:
+            for _, start, end, c in result:
                 if bounds['text_direction'].startswith('horizontal'):
-                    pos.append((coords[0] + int((start-pad)*scale), coords[1], coords[0] + int((end-pad)*scale), coords[3]))
+                    xmin = coords[0] + int(max((start-pad)*scale, 0))
+                    xmax = coords[0] + max(int(min((end-pad)*scale, coords[2]-coords[0])), 1)
+                    pos.append((xmin, coords[1], xmax, coords[3]))
                 else:
-                    pos.append((coords[0], coords[1] + int((start-pad)*scale), coords[2], coords[1] + int((end-pad)*scale)))
->>>>>>> 6e317852
+                    ymin = coords[1] + int(max((start-pad)*scale, 0))
+                    ymax = coords[1] + max(int(min((end-pad)*scale, coords[3]-coords[1])), 1)
+                    pos.append((coords[0], ymin, coords[2], ymax))
                 conf.append(c)
             rec.prediction += pred
             rec.cuts.extend(pos)
             rec.confidences.extend(conf)
         if bidi_reordering:
-            logger.debug(u'BiDi reordering record.')
+            logger.debug('BiDi reordering record.')
             yield bidi_record(rec)
         else:
+            logger.debug('Emitting raw record')
             yield rec
 
 
@@ -322,21 +255,10 @@
         bounds (dict): A dictionary containing a 'boxes' entry with a list of
                        coordinates (x0, y0, x1, y1) of a text line in the image
                        and an entry 'text_direction' containing
-<<<<<<< HEAD
                        'horizontal-lr/rl/vertical-lr/rl'.
-        pad (int): Extra blank padding to the left and right of text line
-        line_normalization (bool): Dewarp line using the line estimator
-                                   contained in the network. If no normalizer
-                                   is available one using the default
-                                   parameters is created. By aware that you may
-                                   have to scale lines manually to the target
-                                   line height if disabled.
-=======
-                       'horizontal-tb/vertical-lr/rl'.
         pad (int): Extra blank padding to the left and right of text line.
                    Auto-disabled when expected network inputs are incompatible
                    with padding.
->>>>>>> 6e317852
         bidi_reordering (bool): Reorder classes in the ocr_record according to
                                 the Unicode bidirectional algorithm for correct
                                 display.
@@ -344,23 +266,16 @@
         An ocr_record containing the recognized text, absolute character
         positions, and confidence values for each character.
     """
-<<<<<<< HEAD
     im_str = get_im_str(im)
-    logger.info(u'Running recognizer on {} with {} lines'.format(im_str, len(bounds['boxes'])))
-    logger.debug(u'Loading line normalizer')
-    lnorm = getattr(network, 'lnorm', CenterNormalizer())
-    if not is_bitonal(im):
-        logger.info(u'Image is grayscale. Adjusting normalizer parameters')
-        lnorm.range = 2
-=======
+    logger.info('Running recognizer on {} with {} lines'.format(im_str, len(bounds['boxes'])))
+    logger.debug('Loading line transform')
     batch, channels, height, width = network.nn.input
     ts = generate_input_transforms(batch, height, width, channels, pad)
->>>>>>> 6e317852
 
     for box, coords in extract_boxes(im, bounds):
         # check if boxes are non-zero in any dimension
         if sum(coords[::2]) == 0 or coords[3] - coords[1] == 0:
-            logger.warning(u'bbox {} with zero dimension. Emitting empty record.'.format(coords))
+            logger.warning('bbox {} with zero dimension. Emitting empty record.'.format(coords))
             yield ocr_record('', [], [])
             continue
         # try conversion into tensor
@@ -370,47 +285,20 @@
             yield ocr_record('', [], [])
             continue
         # check if line is non-zero
-<<<<<<< HEAD
-        if np.amax(raw_line) == np.amin(raw_line):
-            logger.warning(u'Empty line {}. Emitting empty record.'.format(coords))
-            yield ocr_record('', [], [])
-            continue
-        if line_normalization:
-            # fail gracefully and return no recognition result in case the
-            # input line can not be normalized.
-            try:
-                box = dewarp(lnorm, box)
-            except:
-                logger.warning(u'Dewarping for bbox {} failed. Emitting empty record.'.format(coords))
-                yield ocr_record('', [], [])
-                continue
-        line = pil2array(box)
-        logger.debug(u'Preparing line.')
-        line = lstm.prepare_line(line, pad)
-        logger.debug(u'Performing forward pass.')
-        pred = network.predictString(line)
-        logger.info(u'Prediction: {}'.format(pred))
-
-        # calculate recognized LSTM locations of characters
-        scale = len(raw_line.T)/(len(network.outputs)-2 * pad)
-        logger.debug(u'Extracting labels.')
-        result = lstm.translate_back_locations(network.outputs)
-=======
         if line.max() == line.min():
             yield ocr_record('', [], [])
             continue
+
         preds = network.predict(line)
         # calculate recognized LSTM locations of characters
         scale = box.size[0]/(len(network.outputs)-2 * pad)
         # XXX: fix bounding box calculation ocr_record for multi-codepoint labels.
         pred = ''.join(x[0] for x in preds)
->>>>>>> 6e317852
         pos = []
         conf = []
 
         for _, start, end, c in preds:
             if bounds['text_direction'].startswith('horizontal'):
-<<<<<<< HEAD
                 xmin = coords[0] + int(max((start-pad)*scale, 0))
                 xmax = coords[0] + max(int(min((end-pad)*scale, coords[2]-coords[0])), 1)
                 pos.append((xmin, coords[1], xmax, coords[3]))
@@ -418,14 +306,10 @@
                 ymin = coords[1] + int(max((start-pad)*scale, 0))
                 ymax = coords[1] + max(int(min((end-pad)*scale, coords[3]-coords[1])), 1)
                 pos.append((coords[0], ymin, coords[2], ymax))
-=======
-                pos.append((coords[0] + int((start-pad)*scale), coords[1], coords[0] + int((end-pad)*scale), coords[3]))
-            else:
-                pos.append((coords[0], coords[1] + int((start-pad)*scale), coords[2], coords[1] + int((end-pad)*scale)))
->>>>>>> 6e317852
             conf.append(c)
         if bidi_reordering:
-            logger.debug(u'BiDi reordering record.')
+            logger.debug('BiDi reordering record.')
             yield bidi_record(ocr_record(pred, pos, conf))
         else:
+            logger.debug('Emitting raw record')
             yield ocr_record(pred, pos, conf)